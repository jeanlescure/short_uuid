--- conflicted
+++ resolved
@@ -163,13 +163,8 @@
     return id;
   }
 
-<<<<<<< HEAD
-  /* Generates UUID by creating each part randomly. */
-  randomUUID(uuidLength: number = DEFAULT_RANDOM_ID_LEN) {
-=======
   /*  Generates UUID by creating each part randomly. */
   randomUUID(uuidLength: number = this.uuidLength) {
->>>>>>> 886e5f46
     let id;
     let randomPartIdx;
     let j;
